/**
 * Copyright 2018 Nikita Koksharov
 *
 * Licensed under the Apache License, Version 2.0 (the "License");
 * you may not use this file except in compliance with the License.
 * You may obtain a copy of the License at
 *
 *    http://www.apache.org/licenses/LICENSE-2.0
 *
 * Unless required by applicable law or agreed to in writing, software
 * distributed under the License is distributed on an "AS IS" BASIS,
 * WITHOUT WARRANTIES OR CONDITIONS OF ANY KIND, either express or implied.
 * See the License for the specific language governing permissions and
 * limitations under the License.
 */
package org.redisson.reactive;

import java.util.Collection;
import java.util.List;
import java.util.Map;
<<<<<<< HEAD
import java.util.function.Supplier;
=======
import java.util.Set;
import java.util.concurrent.TimeUnit;
>>>>>>> 11c3e877

import org.reactivestreams.Publisher;
import org.redisson.RedissonScoredSortedSet;
import org.redisson.api.RFuture;
import org.redisson.api.RScoredSortedSet.Aggregate;
import org.redisson.api.RScoredSortedSetAsync;
import org.redisson.api.RScoredSortedSetReactive;
import org.redisson.api.SortOrder;
import org.redisson.client.RedisClient;
import org.redisson.client.codec.Codec;
import org.redisson.client.protocol.ScoredEntry;
import org.redisson.client.protocol.decoder.ListScanResult;
import org.redisson.command.CommandReactiveExecutor;

import reactor.core.publisher.Flux;

/**
 * 
 * @author Nikita Koksharov
 *
 * @param <V> value type
 */
public class RedissonScoredSortedSetReactive<V> extends RedissonExpirableReactive implements RScoredSortedSetReactive<V> {

    private final RScoredSortedSetAsync<V> instance;
    
    public RedissonScoredSortedSetReactive(CommandReactiveExecutor commandExecutor, String name) {
        this(commandExecutor, name, new RedissonScoredSortedSet<V>(commandExecutor, name, null));
    }

    public RedissonScoredSortedSetReactive(CommandReactiveExecutor commandExecutor, String name, RScoredSortedSetAsync<V> instance) {
        super(commandExecutor, name, instance);
        this.instance = instance;
    }
    
    public RedissonScoredSortedSetReactive(Codec codec, CommandReactiveExecutor commandExecutor, String name) {
        this(codec, commandExecutor, name, new RedissonScoredSortedSet<V>(codec, commandExecutor, name, null));
    }

    public RedissonScoredSortedSetReactive(Codec codec, CommandReactiveExecutor commandExecutor, String name, RScoredSortedSetAsync<V> instance) {
        super(codec, commandExecutor, name, instance);
        this.instance = instance;
    }

    @Override
    public Publisher<V> pollFirst() {
        return reactive(new Supplier<RFuture<V>>() {
            @Override
            public RFuture<V> get() {
                return instance.pollFirstAsync();
            }
        });
    }

    @Override
    public Publisher<V> pollLast() {
        return reactive(new Supplier<RFuture<V>>() {
            @Override
            public RFuture<V> get() {
                return instance.pollLastAsync();
            }
        });
    }

    @Override
    public Publisher<V> first() {
        return reactive(new Supplier<RFuture<V>>() {
            @Override
            public RFuture<V> get() {
                return instance.firstAsync();
            }
        });
    }

    @Override
    public Publisher<V> last() {
        return reactive(new Supplier<RFuture<V>>() {
            @Override
            public RFuture<V> get() {
                return instance.lastAsync();
            }
        });
    }

    @Override
    public Publisher<Boolean> add(final double score, final V object) {
        return reactive(new Supplier<RFuture<Boolean>>() {
            @Override
            public RFuture<Boolean> get() {
                return instance.addAsync(score, object);
            }
        });
    }

    @Override
    public Publisher<Integer> removeRangeByRank(final int startIndex, final int endIndex) {
        return reactive(new Supplier<RFuture<Integer>>() {
            @Override
            public RFuture<Integer> get() {
                return instance.removeRangeByRankAsync(startIndex, endIndex);
            }
        });
    }

    @Override
    public Publisher<Integer> removeRangeByScore(final double startScore, final boolean startScoreInclusive, final double endScore, final boolean endScoreInclusive) {
        return reactive(new Supplier<RFuture<Integer>>() {
            @Override
            public RFuture<Integer> get() {
                return instance.removeRangeByScoreAsync(startScore, startScoreInclusive, endScore, endScoreInclusive);
            }
        });
    }

    @Override
    public Publisher<Boolean> remove(final V object) {
        return reactive(new Supplier<RFuture<Boolean>>() {
            @Override
            public RFuture<Boolean> get() {
                return instance.removeAsync(object);
            }
        });
    }

    @Override
    public Publisher<Integer> size() {
        return reactive(new Supplier<RFuture<Integer>>() {
            @Override
            public RFuture<Integer> get() {
                return instance.sizeAsync();
            }
        });
    }

    @Override
    public Publisher<Boolean> contains(final V o) {
        return reactive(new Supplier<RFuture<Boolean>>() {
            @Override
            public RFuture<Boolean> get() {
                return instance.containsAsync(o);
            }
        });
    }

    @Override
    public Publisher<Double> getScore(final V o) {
        return reactive(new Supplier<RFuture<Double>>() {
            @Override
            public RFuture<Double> get() {
                return instance.getScoreAsync(o);
            }
        });
    }

    @Override
    public Publisher<Integer> rank(final V o) {
        return reactive(new Supplier<RFuture<Integer>>() {
            @Override
            public RFuture<Integer> get() {
                return instance.rankAsync(o);
            }
        });
    }

<<<<<<< HEAD
    private Publisher<ListScanResult<Object>> scanIteratorReactive(RedisClient client, long startPos) {
        return commandExecutor.readReactive(client, getName(), codec, RedisCommands.ZSCAN, getName(), startPos);
    }

    @Override
    public Publisher<V> iterator() {
        return Flux.create(new SetReactiveIterator<V>() {
=======
    private Publisher<V> scanIteratorReactive(final String pattern, final int count) {
        return new SetReactiveIterator<V>() {
>>>>>>> 11c3e877
            @Override
            protected Publisher<ListScanResult<Object>> scanIteratorReactive(final RedisClient client, final long nextIterPos) {
                return reactive(new Supplier<RFuture<ListScanResult<Object>>>() {
                    @Override
                    public RFuture<ListScanResult<Object>> get() {
                        return ((RedissonScoredSortedSet<V>)instance).scanIteratorAsync(client, nextIterPos, pattern, count);
                    }
                });
            }
        });
    }

    @Override
    public Publisher<V> iterator() {
        return scanIteratorReactive(null, 10);
    }

    @Override
    public Publisher<Boolean> containsAll(final Collection<?> c) {
        return reactive(new Supplier<RFuture<Boolean>>() {
            @Override
            public RFuture<Boolean> get() {
                return instance.containsAllAsync(c);
            }
        });
    }

    @Override
    public Publisher<Boolean> removeAll(final Collection<?> c) {
        return reactive(new Supplier<RFuture<Boolean>>() {
            @Override
            public RFuture<Boolean> get() {
                return instance.removeAllAsync(c);
            }
        });
    }

    @Override
    public Publisher<Boolean> retainAll(final Collection<?> c) {
        return reactive(new Supplier<RFuture<Boolean>>() {
            @Override
            public RFuture<Boolean> get() {
                return instance.retainAllAsync(c);
            }
        });
    }

    @Override
    public Publisher<Double> addScore(final V object, final Number value) {
        return reactive(new Supplier<RFuture<Double>>() {
            @Override
            public RFuture<Double> get() {
                return instance.addScoreAsync(object, value);
            }
        });
    }

    @Override
    public Publisher<Collection<V>> valueRange(final int startIndex, final int endIndex) {
        return reactive(new Supplier<RFuture<Collection<V>>>() {
            @Override
            public RFuture<Collection<V>> get() {
                return instance.valueRangeAsync(startIndex, endIndex);
            }
        });
    }

    @Override
    public Publisher<Collection<ScoredEntry<V>>> entryRange(final int startIndex, final int endIndex) {
        return reactive(new Supplier<RFuture<Collection<ScoredEntry<V>>>>() {
            @Override
            public RFuture<Collection<ScoredEntry<V>>> get() {
                return instance.entryRangeAsync(startIndex, endIndex);
            }
        });
    }

    @Override
    public Publisher<Collection<V>> valueRange(final double startScore, final boolean startScoreInclusive, final double endScore, final boolean endScoreInclusive) {
        return reactive(new Supplier<RFuture<Collection<V>>>() {
            @Override
            public RFuture<Collection<V>> get() {
                return instance.valueRangeAsync(startScore, startScoreInclusive, endScore, endScoreInclusive);
            }
        });
    }

    @Override
    public Publisher<Collection<ScoredEntry<V>>> entryRange(final double startScore, final boolean startScoreInclusive, final double endScore, final boolean endScoreInclusive) {
        return reactive(new Supplier<RFuture<Collection<ScoredEntry<V>>>>() {
            @Override
            public RFuture<Collection<ScoredEntry<V>>> get() {
                return instance.entryRangeAsync(startScore, startScoreInclusive, endScore, endScoreInclusive);
            }
        });
    }

    @Override
    public Publisher<Collection<V>> valueRange(final double startScore, final boolean startScoreInclusive, final double endScore, final boolean endScoreInclusive, final int offset, final int count) {
        return reactive(new Supplier<RFuture<Collection<V>>>() {
            @Override
            public RFuture<Collection<V>> get() {
                return instance.valueRangeAsync(startScore, startScoreInclusive, endScore, endScoreInclusive, offset, count);
            }
        });
    }

    @Override
    public Publisher<Collection<ScoredEntry<V>>> entryRange(final double startScore, final boolean startScoreInclusive, final double endScore, final boolean endScoreInclusive, final int offset, final int count) {
        return reactive(new Supplier<RFuture<Collection<ScoredEntry<V>>>>() {
            @Override
            public RFuture<Collection<ScoredEntry<V>>> get() {
                return instance.entryRangeAsync(startScore, startScoreInclusive, endScore, endScoreInclusive, offset, count);
            }
        });
    }

    @Override
    public Publisher<Long> count(final double startScore, final boolean startScoreInclusive, final double endScore,
            final boolean endScoreInclusive) {
        return reactive(new Supplier<RFuture<Long>>() {
            @Override
            public RFuture<Long> get() {
                return instance.countAsync(startScore, startScoreInclusive, endScore, endScoreInclusive);
            }
        });
    }

    @Override
    public Publisher<Collection<V>> readAll() {
        return reactive(new Supplier<RFuture<Collection<V>>>() {
            @Override
            public RFuture<Collection<V>> get() {
                return instance.readAllAsync();
            }
        });
    }

    @Override
    public Publisher<Integer> intersection(final String... names) {
        return reactive(new Supplier<RFuture<Integer>>() {
            @Override
            public RFuture<Integer> get() {
                return instance.intersectionAsync(names);
            }
        });
    }

    @Override
    public Publisher<Integer> intersection(final Aggregate aggregate, final String... names) {
        return reactive(new Supplier<RFuture<Integer>>() {
            @Override
            public RFuture<Integer> get() {
                return instance.intersectionAsync(aggregate, names);
            }
        });
    }

    @Override
    public Publisher<Integer> intersection(final Map<String, Double> nameWithWeight) {
        return reactive(new Supplier<RFuture<Integer>>() {
            @Override
            public RFuture<Integer> get() {
                return instance.intersectionAsync(nameWithWeight);
            }
        });
    }

    @Override
    public Publisher<Integer> intersection(final Aggregate aggregate, final Map<String, Double> nameWithWeight) {
        return reactive(new Supplier<RFuture<Integer>>() {
            @Override
            public RFuture<Integer> get() {
                return instance.intersectionAsync(aggregate, nameWithWeight);
            }
        });
    }

    @Override
    public Publisher<Integer> union(final String... names) {
        return reactive(new Supplier<RFuture<Integer>>() {
            @Override
            public RFuture<Integer> get() {
                return instance.unionAsync(names);
            }
        });
    }

    @Override
    public Publisher<Integer> union(final Aggregate aggregate, final String... names) {
        return reactive(new Supplier<RFuture<Integer>>() {
            @Override
            public RFuture<Integer> get() {
                return instance.unionAsync(aggregate, names);
            }
        });
    }

    @Override
    public Publisher<Integer> union(final Map<String, Double> nameWithWeight) {
        return reactive(new Supplier<RFuture<Integer>>() {
            @Override
            public RFuture<Integer> get() {
                return instance.unionAsync(nameWithWeight);
            }
        });
    }

    @Override
    public Publisher<Integer> union(final Aggregate aggregate, final Map<String, Double> nameWithWeight) {
        return reactive(new Supplier<RFuture<Integer>>() {
            @Override
            public RFuture<Integer> get() {
                return instance.unionAsync(aggregate, nameWithWeight);
            }
        });
    }

    @Override
    public Publisher<Collection<V>> valueRangeReversed(final int startIndex, final int endIndex) {
        return reactive(new Supplier<RFuture<Collection<V>>>() {
            @Override
            public RFuture<Collection<V>> get() {
                return instance.valueRangeReversedAsync(startIndex, endIndex);
            }
        });
    }

    @Override
    public Publisher<Collection<V>> valueRangeReversed(final double startScore, final boolean startScoreInclusive, final double endScore,
            final boolean endScoreInclusive) {
        return reactive(new Supplier<RFuture<Collection<V>>>() {
            @Override
            public RFuture<Collection<V>> get() {
                return instance.valueRangeReversedAsync(startScore, startScoreInclusive, endScore, endScoreInclusive);
            }
        });
    }

    @Override
    public Publisher<Collection<V>> valueRangeReversed(final double startScore, final boolean startScoreInclusive, final double endScore,
            final boolean endScoreInclusive, final int offset, final int count) {
        return reactive(new Supplier<RFuture<Collection<V>>>() {
            @Override
            public RFuture<Collection<V>> get() {
                return instance.valueRangeReversedAsync(startScore, startScoreInclusive, endScore, endScoreInclusive, offset, count);
            }
        });
    }

    @Override
    public Publisher<Collection<ScoredEntry<V>>> entryRangeReversed(final int startIndex, final int endIndex) {
        return reactive(new Supplier<RFuture<Collection<ScoredEntry<V>>>>() {
            @Override
            public RFuture<Collection<ScoredEntry<V>>> get() {
                return instance.entryRangeReversedAsync(startIndex, endIndex);
            }
        });
    }

    @Override
    public Publisher<Collection<ScoredEntry<V>>> entryRangeReversed(final double startScore, final boolean startScoreInclusive,
            final double endScore, final boolean endScoreInclusive) {
        return reactive(new Supplier<RFuture<Collection<ScoredEntry<V>>>>() {
            @Override
            public RFuture<Collection<ScoredEntry<V>>> get() {
                return instance.entryRangeReversedAsync(startScore, startScoreInclusive, endScore, endScoreInclusive);
            }
        });
    }

    @Override
    public Publisher<Collection<ScoredEntry<V>>> entryRangeReversed(final double startScore, final boolean startScoreInclusive,
            final double endScore, final boolean endScoreInclusive, final int offset, final int count) {
        return reactive(new Supplier<RFuture<Collection<ScoredEntry<V>>>>() {
            @Override
            public RFuture<Collection<ScoredEntry<V>>> get() {
                return instance.entryRangeReversedAsync(startScore, startScoreInclusive, endScore, endScoreInclusive, offset, count);
            }
        });
    }

    @Override
    public Publisher<V> pollLastFromAny(final long timeout, final TimeUnit unit, final String... queueNames) {
        return reactive(new Supplier<RFuture<V>>() {
            @Override
            public RFuture<V> get() {
                return instance.pollLastFromAnyAsync(timeout, unit, queueNames);
            }
        });
    }

    @Override
    public Publisher<V> pollFirstFromAny(final long timeout, final TimeUnit unit, final String... queueNames) {
        return reactive(new Supplier<RFuture<V>>() {
            @Override
            public RFuture<V> get() {
                return instance.pollFirstFromAnyAsync(timeout, unit, queueNames);
            }
        });
    }

    @Override
    public Publisher<V> pollFirst(final long timeout, final TimeUnit unit) {
        return reactive(new Supplier<RFuture<V>>() {
            @Override
            public RFuture<V> get() {
                return instance.pollFirstAsync(timeout, unit);
            }
        });
    }

    @Override
    public Publisher<V> pollLast(final long timeout, final TimeUnit unit) {
        return reactive(new Supplier<RFuture<V>>() {
            @Override
            public RFuture<V> get() {
                return instance.pollLastAsync(timeout, unit);
            }
        });
    }

    @Override
    public Publisher<Collection<V>> pollFirst(final int count) {
        return reactive(new Supplier<RFuture<Collection<V>>>() {
            @Override
            public RFuture<Collection<V>> get() {
                return instance.pollFirstAsync(count);
            }
        });
    }

    @Override
    public Publisher<Collection<V>> pollLast(final int count) {
        return reactive(new Supplier<RFuture<Collection<V>>>() {
            @Override
            public RFuture<Collection<V>> get() {
                return instance.pollLastAsync(count);
            }
        });
    }

    @Override
    public Publisher<Double> firstScore() {
        return reactive(new Supplier<RFuture<Double>>() {
            @Override
            public RFuture<Double> get() {
                return instance.firstScoreAsync();
            }
        });
    }

    @Override
    public Publisher<Double> lastScore() {
        return reactive(new Supplier<RFuture<Double>>() {
            @Override
            public RFuture<Double> get() {
                return instance.lastScoreAsync();
            }
        });
    }

    @Override
    public Publisher<V> iterator(String pattern) {
        return scanIteratorReactive(pattern, 10);
    }

    @Override
    public Publisher<V> iterator(int count) {
        return scanIteratorReactive(null, count);
    }

    @Override
    public Publisher<V> iterator(String pattern, int count) {
        return scanIteratorReactive(pattern, count);
    }

    @Override
    public Publisher<Integer> revRank(final V o) {
        return reactive(new Supplier<RFuture<Integer>>() {
            @Override
            public RFuture<Integer> get() {
                return instance.revRankAsync(o);
            }
        });
    }

    @Override
    public Publisher<Long> addAll(final Map<V, Double> objects) {
        return reactive(new Supplier<RFuture<Long>>() {
            @Override
            public RFuture<Long> get() {
                return instance.addAllAsync(objects);
            }
        });
    }

    @Override
    public Publisher<Integer> addAndGetRank(final double score, final V object) {
        return reactive(new Supplier<RFuture<Integer>>() {
            @Override
            public RFuture<Integer> get() {
                return instance.addAndGetRankAsync(score, object);
            }
        });
    }

    @Override
    public Publisher<Integer> addAndGetRevRank(final double score, final V object) {
        return reactive(new Supplier<RFuture<Integer>>() {
            @Override
            public RFuture<Integer> get() {
                return instance.addAndGetRevRankAsync(score, object);
            }
        });
    }

    @Override
    public Publisher<Boolean> tryAdd(final double score, final V object) {
        return reactive(new Supplier<RFuture<Boolean>>() {
            @Override
            public RFuture<Boolean> get() {
                return instance.tryAddAsync(score, object);
            }
        });
    }

    @Override
    public Publisher<Integer> addScoreAndGetRevRank(final V object, final Number value) {
        return reactive(new Supplier<RFuture<Integer>>() {
            @Override
            public RFuture<Integer> get() {
                return instance.addScoreAndGetRevRankAsync(object, value);
            }
        });
    }

    @Override
    public Publisher<Integer> addScoreAndGetRank(final V object, final Number value) {
        return reactive(new Supplier<RFuture<Integer>>() {
            @Override
            public RFuture<Integer> get() {
                return instance.addScoreAndGetRankAsync(object, value);
            }
        });
    }

    @Override
    public Publisher<Set<V>> readSorted(final SortOrder order) {
        return reactive(new Supplier<RFuture<Set<V>>>() {
            @Override
            public RFuture<Set<V>> get() {
                return instance.readSortAsync(order);
            }
        });
    }

    @Override
    public Publisher<Set<V>> readSorted(final SortOrder order, final int offset, final int count) {
        return reactive(new Supplier<RFuture<Set<V>>>() {
            @Override
            public RFuture<Set<V>> get() {
                return instance.readSortAsync(order, offset, count);
            }
        });
    }

    @Override
    public Publisher<Set<V>> readSorted(final String byPattern, final SortOrder order) {
        return reactive(new Supplier<RFuture<Set<V>>>() {
            @Override
            public RFuture<Set<V>> get() {
                return instance.readSortAsync(byPattern, order);
            }
        });
    }

    @Override
    public Publisher<Set<V>> readSorted(final String byPattern, final SortOrder order, final int offset, final int count) {
        return reactive(new Supplier<RFuture<Set<V>>>() {
            @Override
            public RFuture<Set<V>> get() {
                return instance.readSortAsync(byPattern, order, offset, count);
            }
        });
    }

    @Override
    public <T> Publisher<Collection<T>> readSorted(final String byPattern, final List<String> getPatterns, final SortOrder order) {
        return reactive(new Supplier<RFuture<Collection<T>>>() {
            @Override
            public RFuture<Collection<T>> get() {
                return instance.readSortAsync(byPattern, getPatterns, order);
            }
        });
    }

    @Override
    public <T> Publisher<Collection<T>> readSorted(final String byPattern, final List<String> getPatterns, final SortOrder order,
            final int offset, final int count) {
        return reactive(new Supplier<RFuture<Collection<T>>>() {
            @Override
            public RFuture<Collection<T>> get() {
                return instance.readSortAsync(byPattern, getPatterns, order, offset, count);
            }
        });
    }

    @Override
    public Publisher<Integer> sortTo(final String destName, final SortOrder order) {
        return reactive(new Supplier<RFuture<Integer>>() {
            @Override
            public RFuture<Integer> get() {
                return instance.sortToAsync(destName, order);
            }
        });
    }

    @Override
    public Publisher<Integer> sortTo(final String destName, final SortOrder order, final int offset, final int count) {
        return reactive(new Supplier<RFuture<Integer>>() {
            @Override
            public RFuture<Integer> get() {
                return instance.sortToAsync(destName, order, offset, count);
            }
        });
    }

    @Override
    public Publisher<Integer> sortTo(final String destName, final String byPattern, final SortOrder order) {
        return reactive(new Supplier<RFuture<Integer>>() {
            @Override
            public RFuture<Integer> get() {
                return instance.sortToAsync(destName, byPattern, order);
            }
        });
    }

    @Override
    public Publisher<Integer> sortTo(final String destName, final String byPattern, final SortOrder order, final int offset, final int count) {
        return reactive(new Supplier<RFuture<Integer>>() {
            @Override
            public RFuture<Integer> get() {
                return instance.sortToAsync(destName, byPattern, order, offset, count);
            }
        });
    }

    @Override
    public Publisher<Integer> sortTo(final String destName, final String byPattern, final List<String> getPatterns, final SortOrder order) {
        return reactive(new Supplier<RFuture<Integer>>() {
            @Override
            public RFuture<Integer> get() {
                return instance.sortToAsync(destName, byPattern, getPatterns, order);
            }
        });
    }

    @Override
    public Publisher<Integer> sortTo(final String destName, final String byPattern, final List<String> getPatterns, final SortOrder order,
            final int offset, final int count) {
        return reactive(new Supplier<RFuture<Integer>>() {
            @Override
            public RFuture<Integer> get() {
                return instance.sortToAsync(destName, byPattern, getPatterns, order, offset, count);
            }
        });
    }

}<|MERGE_RESOLUTION|>--- conflicted
+++ resolved
@@ -18,12 +18,9 @@
 import java.util.Collection;
 import java.util.List;
 import java.util.Map;
-<<<<<<< HEAD
 import java.util.function.Supplier;
-=======
 import java.util.Set;
 import java.util.concurrent.TimeUnit;
->>>>>>> 11c3e877
 
 import org.reactivestreams.Publisher;
 import org.redisson.RedissonScoredSortedSet;
@@ -188,18 +185,8 @@
         });
     }
 
-<<<<<<< HEAD
-    private Publisher<ListScanResult<Object>> scanIteratorReactive(RedisClient client, long startPos) {
-        return commandExecutor.readReactive(client, getName(), codec, RedisCommands.ZSCAN, getName(), startPos);
-    }
-
-    @Override
-    public Publisher<V> iterator() {
+    private Publisher<V> scanIteratorReactive(final String pattern, final int count) {
         return Flux.create(new SetReactiveIterator<V>() {
-=======
-    private Publisher<V> scanIteratorReactive(final String pattern, final int count) {
-        return new SetReactiveIterator<V>() {
->>>>>>> 11c3e877
             @Override
             protected Publisher<ListScanResult<Object>> scanIteratorReactive(final RedisClient client, final long nextIterPos) {
                 return reactive(new Supplier<RFuture<ListScanResult<Object>>>() {
@@ -488,7 +475,7 @@
             @Override
             public RFuture<V> get() {
                 return instance.pollLastFromAnyAsync(timeout, unit, queueNames);
-            }
+}
         });
     }
 

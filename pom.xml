--- conflicted
+++ resolved
@@ -3,11 +3,7 @@
 
     <groupId>org.redisson</groupId>
     <artifactId>redisson-parent</artifactId>
-<<<<<<< HEAD
     <version>3.9.2-SNAPSHOT</version>
-=======
-    <version>2.14.2-SNAPSHOT</version>
->>>>>>> 144391ff
     <packaging>pom</packaging>
 
     <name>Redisson</name>
